.ipynb_checkpoints*
*.pyc
*.DS_Store
*.pdf
<<<<<<< HEAD
*.py
*.csv
*.html
=======
*.png
*.html
*.txt
>>>>>>> 9ab8f883
<|MERGE_RESOLUTION|>--- conflicted
+++ resolved
@@ -2,12 +2,6 @@
 *.pyc
 *.DS_Store
 *.pdf
-<<<<<<< HEAD
-*.py
-*.csv
-*.html
-=======
 *.png
 *.html
-*.txt
->>>>>>> 9ab8f883
+*.txt